import os

import anndata
import keras
import numpy as np
import tensorflow as tf
from scipy import sparse
<<<<<<< HEAD
from tensorflow.random import set_random_seed
=======
from tensorflow.keras import Model
from tensorflow.keras.callbacks import EarlyStopping, History, ReduceLROnPlateau, LambdaCallback
from tensorflow.keras.layers import Dense, BatchNormalization, Dropout, Input, LeakyReLU
from tensorflow.keras.models import model_from_json
from tensorflow.keras.utils import get_custom_objects
from tensorflow.keras.utils import to_categorical
from tensorflow.random import set_seed
>>>>>>> 0e14ab3e

from scarches.models._activations import ACTIVATIONS
from scarches.models._callbacks import ScoreCallback
from scarches.models._data_generator import make_dataset
from scarches.models._layers import LAYERS
from scarches.models._losses import LOSSES
from scarches.models._utils import print_progress
from scarches.utils import label_encoder, remove_sparsity, create_condition_encoder, train_test_split


class CVAE(Model):
    """CVAE class. This class contains the implementation of Conditional Variational Autoencoder network.

        Parameters
        ----------
        x_dimension: int
            number of gene expression space dimensions.
        n_conditions: list
            list of unique conditions (i.e. batch ids) in the data used for one-hot encoding.
        z_dimension: int
            number of latent space dimensions.
        task_name: str
            name of the task.

        kwargs:
            `learning_rate`: float
                CVAE's optimizer's step size (learning rate).
            `alpha`: float
                KL divergence coefficient in the loss function.
            `eta`: float
                Reconstruction coefficient in the loss function.
            `dropout_rate`: float
                dropout rate for Dropout layers in CVAE's architecture.
            `model_path`: str
                path to save model config and its weights.
            `clip_value`: float
                Optimizer's clip value used for clipping the computed gradients.
            `output_activation`: str
                Output activation of CVAE which Depends on the range of data.
            `use_batchnorm`: bool
                Whether use batch normalization in CVAE or not.
            `architecture`: list
                Architecture of CVAE. Must be a list of integers.
            `gene_names`: list
                names of genes fed as CVAE's input. Must be a list of strings.

    """

    def __init__(self, x_dimension: int, conditions: list, task_name: str = "unknown", z_dimension: int = 10, *args,
                 **kwargs):

        tf.config.run_functions_eagerly(True)
        self.x_dim = x_dimension
        self.z_dim = z_dimension
        self.task_name = task_name

        self.conditions = list(sorted(conditions))
        self.n_conditions = len(self.conditions)

        self.lr = kwargs.pop("lr", 0.001)
        self.alpha = kwargs.pop("alpha", 0.0001)
        self.eta = kwargs.pop("eta", 1.0)
        self.dr_rate = kwargs.pop("dropout_rate", 0.1)
        self.model_base_path = kwargs.pop("model_path", "./models/CVAE/")
        self.model_path = os.path.join(self.model_base_path, self.task_name)
<<<<<<< HEAD
        self.loss_fn = kwargs.get("loss_fn", 'nb')
        self.ridge = kwargs.get('ridge', 0.1)
        self.scale_factor = kwargs.get("scale_factor", 1.0)
        self.clip_value = kwargs.get('clip_value', 3.0)
        self.epsilon = kwargs.get('epsilon', 0.01)
        self.output_activation = kwargs.get("output_activation", 'linear')
        self.use_batchnorm = kwargs.get("use_batchnorm", True)
        self.architecture = kwargs.get("architecture", [128, 128])
        self.size_factor_key = kwargs.get("size_factor_key", 'size_factors')
        self.device = kwargs.get("device", "gpu") if len(K.tensorflow_backend._get_available_gpus()) > 0 else 'cpu'
        self.seed = kwargs.get('seed', 2020)
        set_random_seed(self.seed)


        self.gene_names = kwargs.get("gene_names", None)
        self.model_name = kwargs.get("model_name", "cvae")
        self.class_name = kwargs.get("class_name", 'CVAE')

        self.freeze_expression_input = kwargs.get("freeze_expression_input", False)

        self.x = Input(shape=(self.x_dim,), name="data")
        self.size_factor = Input(shape=(1,), name='size_factor')
        self.encoder_labels = Input(shape=(self.n_conditions,), name="encoder_labels")
        self.decoder_labels = Input(shape=(self.n_conditions,), name="decoder_labels")
=======
        self.loss_fn = kwargs.pop("loss_fn", 'mse')
        self.clip_value = kwargs.pop('clip_value', 3.0)
        self.epsilon = kwargs.pop('epsilon', 0.01)
        self.output_activation = kwargs.pop("output_activation", 'linear')
        self.use_batchnorm = kwargs.pop("use_batchnorm", True)
        self.architecture = kwargs.pop("architecture", [128, 128])
        self.device = kwargs.pop("device", None)
        self.gene_names = kwargs.pop("gene_names", None)
        self.model_name = kwargs.pop("model_name", "cvae")
        self.class_name = kwargs.pop("class_name", 'CVAE')
        self.freeze_expression_input = kwargs.pop("freeze_expression_input", False)
        self.condition_encoder = kwargs.pop("condition_encoder", None)
        self.seed = kwargs.pop('seed', 2020)
        set_seed(self.seed)

        construct_model = kwargs.pop("construct_model", True)
        compile_model = kwargs.pop("compile_model", True)
        print_summary = kwargs.pop("print_summary", False)

        super().__init__(*args, **kwargs)

        if self.device is None:
            self.device = 'gpu' if len(tf.config.list_physical_devices('GPU')) > 0 else 'cpu'

        if self.device == 'gpu' and len(tf.config.list_physical_devices('GPU')) == 0:
            print("WARNING: You have set the variable `device` to \'GPU\' but your system does not have any GPUs.")
            self.device = 'cpu'

        print(f"Start running on {self.device}...")

        self.x = Input(shape=(self.x_dim,), name="expression")
        self.encoder_labels = Input(shape=(self.n_conditions,), name="encoder_label")
        self.decoder_labels = Input(shape=(self.n_conditions,), name="decoder_label")
>>>>>>> 0e14ab3e
        self.z = Input(shape=(self.z_dim,), name="latent_data")

        self.network_kwargs = {
            "x_dimension": self.x_dim,
            "z_dimension": self.z_dim,
            "conditions": self.conditions,
            "dropout_rate": self.dr_rate,
            "loss_fn": self.loss_fn,
            "output_activation": self.output_activation,
            "architecture": self.architecture,
            "use_batchnorm": self.use_batchnorm,
            "freeze_expression_input": self.freeze_expression_input,
            "gene_names": self.gene_names,
            "condition_encoder": self.condition_encoder,
            "train_device": self.device,
            "seed": self.seed,
        }

        self.training_kwargs = {
            "learning_rate": self.lr,
            "alpha": self.alpha,
            "eta": self.eta,
            "clip_value": self.clip_value,
            "model_path": self.model_base_path,
        }

        self.init_w = keras.initializers.glorot_normal()

        if construct_model:
            self.construct_network()

        if construct_model and compile_model:
            self.compile_models()

        if print_summary:
            self.encoder_model.summary()
            self.decoder_model.summary()
            self.summary()

    def update_kwargs(self):
        self.network_kwargs = {
            "x_dimension": self.x_dim,
            "z_dimension": self.z_dim,
            "conditions": self.conditions,
            "dropout_rate": self.dr_rate,
            "loss_fn": self.loss_fn,
            "output_activation": self.output_activation,
            "architecture": self.architecture,
            "use_batchnorm": self.use_batchnorm,
            "freeze_expression_input": self.freeze_expression_input,
            "gene_names": self.gene_names,
            "condition_encoder": self.condition_encoder,
<<<<<<< HEAD
            "train_device": self.device,
            "seed": self.seed,
=======
            "device": self.device,
>>>>>>> 0e14ab3e
        }

        self.training_kwargs = {
            "learning_rate": self.lr,
            "alpha": self.alpha,
            "eta": self.eta,
            "clip_value": self.clip_value,
            "model_path": self.model_base_path,
        }

    @classmethod
    def from_config(cls, config_path, new_params=None, compile=True, construct=True):
        """create CVAE object from exsiting CVAE's config file.

        Parameters
        ----------
        config_path: str
            Path to class' config json file.
        new_params: dict, optional
            Python dict of parameters which you wanted to assign new values to them.
        compile: bool
            ``True`` by default. if ``True``, will compile class' model after creating an instance.
        construct: bool
            ``True`` by default. if ``True``, will construct class' model after creating an instance.
        """
        import json
        with open(config_path, 'rb') as f:
            class_config = json.load(f)

        class_config['construct_model'] = construct
        class_config['compile_model'] = compile

        if new_params:
            class_config.update(new_params)

        return cls(**class_config)

    def _encoder(self, name="encoder"):
        """
           Constructs the decoder sub-network of CVAE. This function implements the
           decoder part of CVAE. It will transform primary space input to
           latent space to with n_dimensions = z_dimension.
       """
        for idx, n_neuron in enumerate(self.architecture):
            if idx == 0:
                h = LAYERS['FirstLayer'](n_neuron, kernel_initializer=self.init_w,
                                         use_bias=False, name="first_layer", freeze=self.freeze_expression_input)(
                    [self.x, self.encoder_labels])
            else:
                h = Dense(n_neuron, kernel_initializer=self.init_w, use_bias=False)(h)
            if self.use_batchnorm:
                h = BatchNormalization()(h)
            h = LeakyReLU()(h)
            h = Dropout(self.dr_rate)(h)

        mean = Dense(self.z_dim, kernel_initializer=self.init_w)(h)
        log_var = Dense(self.z_dim, kernel_initializer=self.init_w)(h)
        z = LAYERS['Sampling']()([mean, log_var])
        self.encoder = Model(inputs=[self.x, self.encoder_labels], outputs=[mean, log_var, z], name=name)
        return mean, log_var, z

    def _decoder(self, name="decoder"):
        """
            Constructs the decoder sub-network of CVAE. This function implements the
            decoder part of scNet. It will transform constructed
            latent space to the previous space of data with n_dimensions = x_dimension.
        """
        for idx, n_neuron in enumerate(self.architecture[::-1]):
            if idx == 0:
                h = LAYERS['FirstLayer'](n_neuron, kernel_initializer=self.init_w,
                                         use_bias=False, name="first_layer", freeze=self.freeze_expression_input)(
                    [self.z, self.decoder_labels])
            else:
                h = Dense(n_neuron, kernel_initializer=self.init_w, use_bias=False)(h)
            if self.use_batchnorm:
                h = BatchNormalization()(h)
            h = LeakyReLU()(h)
            h = Dropout(self.dr_rate)(h)
        model_inputs, model_outputs = self._output_decoder(h)
        self.decoder = Model(inputs=model_inputs, outputs=model_outputs, name=name)

    def _output_decoder(self, h):
        h = Dense(self.x_dim, activation=None,
                  kernel_initializer=self.init_w,
                  use_bias=True)(h)
        h = ACTIVATIONS[self.output_activation](h)
        model_inputs = [self.z, self.decoder_labels]
        model_outputs = [h]

        return model_inputs, model_outputs

    def construct_network(self):
        """
            Constructs the whole class' network. It is step-by-step constructing the scNet
            network. First, It will construct the encoder part and get mu, log_var of
            latent space. Second, It will sample from the latent space to feed the
            decoder part in next step. Finally, It will reconstruct the data by
            constructing decoder part of scNet.
        """
        self._encoder("encoder")
        self._decoder("decoder")

        self.custom_objects = {'mean_activation': ACTIVATIONS['mean_activation'],
                               'disp_activation': ACTIVATIONS['disp_activation'],
                               'ColwiseMultLayer': LAYERS['ColWiseMultLayer'],
                               'FirstLayer': LAYERS['FirstLayer']}

        # Building the model via calling it with a random input
        input_arr = [tf.random.uniform((1, self.x_dim)), tf.ones((1, self.n_conditions)),
                     tf.ones((1, self.n_conditions))]
        self(input_arr)

        get_custom_objects().update(self.custom_objects)
        print(f"{self.class_name}'s network has been successfully constructed!")

    def compile_models(self):
        """
            Compiles scNet network with the defined loss functions and
            Adam optimizer with its pre-defined hyper-parameters.
        """
        self.optimizer = keras.optimizers.Adam(lr=self.lr, clipvalue=self.clip_value, epsilon=self.epsilon)
        self.compile(optimizer=self.optimizer)

        print(f"{self.class_name}'s network has been successfully compiled!")

    def call(self, x, training=None, mask=None):
        if isinstance(x, list):
            expression, encoder_labels, decoder_labels = x
        else:
            expression = x['expression']
            encoder_labels = x['encoder_label']
            decoder_labels = x['decoder_label']

        z_mean, z_log_var, z = self.encoder([expression, encoder_labels])

        x_hat = self.decoder([z, decoder_labels])
        return x_hat, z_mean, z_log_var

    def calc_losses(self, y_true, y_pred, z_mean, z_log_var, disp=None, pi=None):
        """
            Defines the loss function of class' network after constructing the whole
            network.
        """
        recon_loss = LOSSES[f'{self.loss_fn}_recon'](y_true, y_pred)
        kl_loss = LOSSES['kl'](z_mean, z_log_var)(y_true, y_pred)
        loss = self.eta * recon_loss + self.alpha * kl_loss

        return loss, recon_loss, kl_loss

    def train_step(self, data):
        with tf.GradientTape() as tape:
            loss, recon_loss, kl_loss = self.forward_with_loss(data)

        grads = tape.gradient(loss, self.trainable_weights)
        self.optimizer.apply_gradients(zip(grads, self.trainable_weights))
        return {
            "loss": loss,
            f'{self.loss_fn}_loss': recon_loss,
            "kl_loss": kl_loss
        }

    def forward_with_loss(self, data):
        x, y = data
        y = y['reconstruction']
        y_pred, z_mean, z_log_var = self.call(x)
        loss, recon_loss, kl_loss = self.calc_losses(y, y_pred, z_mean, z_log_var)

        return loss, recon_loss, kl_loss

    def test_step(self, data):
        loss, recon_loss, kl_loss = self.forward_with_loss(data)

        return {
            'loss': loss,
            f'{self.loss_fn}_loss': recon_loss,
            'kl_loss': kl_loss
        }

    def get_summary_of_networks(self):
        """Prints summary of scNet sub-networks.
        """
        self.encoder_model.summary()
        self.decoder_model.summary()
        self.summary()

    def to_mmd_layer(self, adata, encoder_labels, decoder_labels):
        """
            CVAE has no MMD Layer to project input on it.

            Raises
            ------
            Exception
        """
        raise NotImplementedError("There are no MMD layer in CVAE")

    def get_latent(self, adata, batch_key, return_mean=False):
        """ Transforms `adata` in latent space of CVAE and returns the latent
        coordinates in the annotated (adata) format.

        Parameters
        ----------
        adata: :class:`~anndata.AnnData`
            Annotated dataset matrix in Primary space.

<<<<<<< HEAD
        batch_key: str
            key for the observation that has batch labels in adata.obs.

        return_mean: bool
            if False, z will be sampled. Set to `True` if want a fix z value every time you call
             get_latent.



=======
        Returns
        -------
        latent_adata: :class:`~anndata.AnnData`
            Annotated dataset matrix in Latent space.
>>>>>>> 0e14ab3e
        """
        if set(self.gene_names).issubset(set(adata.var_names)):
            adata = adata[:, self.gene_names]
        else:
            raise Exception("set of gene names in train adata are inconsistent with scNet's gene_names")

        encoder_labels, _ = label_encoder(adata, self.condition_encoder, batch_key)
        encoder_labels = to_categorical(encoder_labels, num_classes=self.n_conditions)

        return self.get_z_latent(adata, encoder_labels, return_mean)

    def get_z_latent(self, adata, encoder_labels, return_mean=False):
        """
            Map ``adata`` in to the latent space. This function will feed data
            in encoder part of scNet and compute the latent space coordinates
            for each sample in data.

            Parameters
            ----------
            adata: :class:`~anndata.AnnData`
                Annotated data matrix to be mapped to latent space.
                Please note that `adata.X` has to be in shape [n_obs, x_dimension]
            encoder_labels: :class:`~numpy.ndarray`
                :class:`~numpy.ndarray` of labels to be fed as class' condition array.

            return_mean: bool
                if False, z will be sampled. Set to `True` if want a fix z value every time you call
                get_latent.


            Returns
            -------
            adata_latent: :class:`~anndata.AnnData`
                returns Annotated data containing latent space encoding of ``adata``
        """
        adata = remove_sparsity(adata)

        encoder_inputs = [adata.X, encoder_labels]
        if return_mean:
            latent = self.encoder_model.predict(encoder_inputs)[0]
        else:
            latent = self.encoder_model.predict(encoder_inputs)[2]

<<<<<<< HEAD
=======
        latent = self.encoder.predict(encoder_inputs)[2]
>>>>>>> 0e14ab3e
        latent = np.nan_to_num(latent, nan=0.0, posinf=0.0, neginf=0.0)

        adata_latent = anndata.AnnData(X=latent)
        adata_latent.obs = adata.obs.copy(deep=True)

        return adata_latent

    def predict(self, adata, encoder_labels, decoder_labels):
        """Feeds ``adata`` to scNet and produces the reconstructed data.

            Parameters
            ----------
            adata: :class:`~anndata.AnnData`
                Annotated data matrix whether in primary space.
            encoder_labels: :class:`~numpy.ndarray`
                :class:`~numpy.ndarray` of labels to be fed as class' encoder condition array.
            decoder_labels: :class:`~numpy.ndarray`
                :class:`~numpy.ndarray` of labels to be fed as class' decoder condition array.

            Returns
            -------
            adata_pred: `~anndata.AnnData`
                Annotated data of predicted cells in primary space.
        """
        adata = remove_sparsity(adata)

        encoder_labels = to_categorical(encoder_labels, num_classes=self.n_conditions)
        decoder_labels = to_categorical(decoder_labels, num_classes=self.n_conditions)

        inputs = [adata.X, encoder_labels, decoder_labels]

        x_hat = super().predict(inputs)

        adata_pred = anndata.AnnData(X=x_hat)
        adata_pred.obs = adata.obs
        adata_pred.var_names = adata.var_names

        return adata_pred

    def restore_model_weights(self, compile=True):
        """
            restores model weights from ``model_path``.

            Parameters
            ----------
            compile: bool
                if ``True`` will compile model after restoring its weights.

            Returns
            -------
            ``True`` if the model has been successfully restored.
            ``False`` if ``model_path`` is invalid or the model weights couldn't be found in the specified ``model_path``.
        """
        if os.path.exists(os.path.join(self.model_path, f"{self.model_name}.h5")):
            self.load_weights(os.path.join(self.model_path, f'{self.model_name}.h5'))

            self.encoder = self.get_layer("encoder")
            self.decoder = self.get_layer("decoder")

            if compile:
                self.compile_models()
            print(f"{self.model_name}'s weights has been successfully restored!")
            return True
        return False

    def restore_class_config(self, compile_and_consturct=True):
        """
            restores class' config from ``model_path``.

            Parameters
            ----------
            compile_and_consturct: bool
                if ``True`` will construct and compile model from scratch.

            Returns
            -------
            ``True`` if the scNet config has been successfully restored.
            ``False`` if `model_path` is invalid or the class' config couldn't be found in the specified ``model_path``.
        """
        import json
        if os.path.exists(os.path.join(self.model_path, f"{self.class_name}.json")):
            with open(os.path.join(self.model_path, f"{self.class_name}.json"), 'rb') as f:
                scArches_config = json.load(f)

            # Update network_kwargs and training_kwargs dictionaries
            for key, value in scArches_config.items():
                if key in self.network_kwargs.keys():
                    self.network_kwargs[key] = value
                elif key in self.training_kwargs.keys():
                    self.training_kwargs[key] = value

            # Update class attributes
            for key, value in scArches_config.items():
                setattr(self, key, value)
                if key == 'model_path':
                    self.model_base_path = self.model_path
                    self.model_path = os.path.join(self.model_base_path, self.task_name)

            if compile_and_consturct:
                self.construct_network()
                self.compile_models()

            print(f"{self.class_name}'s config has been successfully restored!")
            return True
        else:
            return False

    def save(self, make_dir=True):
        """
            Saves all model weights, configs, and hyperparameters in the ``model_path``.

            Parameters
            ----------
            make_dir: bool
                Whether makes ``model_path`` directory if it does not exists.

            Returns
            -------
            ``True`` if the model has been successfully saved.
            ``False`` if ``model_path`` is an invalid path and ``make_dir`` is set to ``False``.
        """
        if make_dir:
            os.makedirs(self.model_path, exist_ok=True)

        if os.path.exists(self.model_path):
            self.save_model_weights(make_dir)
            self.save_class_config(make_dir)
            print(f"\n{self.class_name} has been successfully saved in {self.model_path}.")
            return True
        else:
            return False

    def save_model_weights(self, make_dir=True):
        """
            Saves model weights in the ``model_path``.

            Parameters
            ----------
            make_dir: bool
                Whether makes ``model_path`` directory if it does not exists.

            Returns
            -------
            ``True`` if the model has been successfully saved.
            ``False`` if ``model_path`` is an invalid path and ``make_dir`` is set to ``False``.
        """
        if make_dir:
            os.makedirs(self.model_path, exist_ok=True)

        if os.path.exists(self.model_path):
            self.save_weights(os.path.join(self.model_path, f"{self.model_name}.h5"),
                              overwrite=True)
            return True
        else:
            return False

    def save_class_config(self, make_dir=True):
        """
            Saves class' config in the ``model_path``.

            Parameters
            ----------
            make_dir: bool
                Whether makes ``model_path`` directory if it does not exists.

            Returns
            -------
                ``True`` if the model has been successfully saved.
                ``False`' if ``model_path`` is an invalid path and ``make_dir`` is set to ``False``.
        """
        import json

        if make_dir:
            os.makedirs(self.model_path, exist_ok=True)

        if os.path.exists(self.model_path):
            config = {"x_dimension": self.x_dim,
                      "z_dimension": self.z_dim,
                      "n_conditions": self.n_conditions,
                      "task_name": self.task_name,
                      "condition_encoder": self.condition_encoder,
                      "gene_names": self.gene_names}
            all_configs = dict(list(self.network_kwargs.items()) +
                               list(self.training_kwargs.items()) +
                               list(config.items()))
            with open(os.path.join(self.model_path, f"{self.class_name}.json"), 'w') as f:
                json.dump(all_configs, f)

            return True
        else:
            return False

    def set_condition_encoder(self, condition_encoder=None, conditions=None):
        """
            Sets condition encoder of scNet

            Parameters
            ----------
            condition_encoder: dict
                dictionary with conditions as key and integers as value
            conditions: list
                list of unique conditions exist in annotated data for training

            Returns
            -------
            ``True`` if the model has been successfully saved.
            ``False`' if ``model_path`` is an invalid path and ``make_dir`` is set to ``False``.
        """
        if condition_encoder:
            self.condition_encoder = condition_encoder
        elif not condition_encoder and conditions:
            self.condition_encoder = create_condition_encoder(conditions, [])
        else:
            raise Exception("Either condition_encoder or conditions have to be passed.")

    def train(self, adata,
              condition_key, train_size=0.8, cell_type_key='cell_type',
<<<<<<< HEAD
              n_epochs=200, batch_size=64,
              early_stop_limit=50, lr_reducer=8,
=======
              n_epochs=300, batch_size=64, steps_per_epoch=100,
              early_stop_limit=15, lr_reducer=10,
>>>>>>> 0e14ab3e
              n_per_epoch=0, score_filename=None,
              save=True, retrain=True, verbose=3):

        """
            Trains the network with ``n_epochs`` times given ``adata``.
            This function is using ``early stopping`` and ``learning rate reduce on plateau``
            techniques to prevent over-fitting.
            Parameters
            ----------
            adata: :class:`~anndata.AnnData`
                Annotated dataset used to train & evaluate scNet.
            condition_key: str
                column name for conditions in the `obs` matrix of `train_adata` and `valid_adata`.
            train_size: float
                fraction of samples in `adata` used to train scNet.
            n_epochs: int
                number of epochs.
            batch_size: int
                number of samples in the mini-batches used to optimize scNet.
            early_stop_limit: int
                patience of EarlyStopping
            lr_reducer: int
                patience of LearningRateReduceOnPlateau.
            save: bool
                Whether to save scNet after the training or not.
            verbose: int
                Verbose level
            retrain: bool
                ``True`` by default. if ``True`` scNet will be trained regardless of existance of pre-trained scNet in ``model_path``. if ``False`` scNet will not be trained if pre-trained scNet exists in ``model_path``.

        """

        # if self.device == 'gpu':
        return self._fit_dataset(adata, condition_key, train_size, cell_type_key, n_epochs, batch_size, steps_per_epoch,
                                 early_stop_limit,
                                 lr_reducer, n_per_epoch, score_filename, save, retrain, verbose)
        # else:
        #     return self._train_on_batch(adata, condition_key, train_size, cell_type_key, n_epochs, batch_size,
        #                                 early_stop_limit, lr_reducer, n_per_epoch, score_filename, save, retrain,
        #                                 verbose)

    def _fit_dataset(self, adata,
                     condition_key, train_size=0.8, cell_type_key='cell_type',
                     n_epochs=100, batch_size=128, steps_per_epoch=100,
                     early_stop_limit=10, lr_reducer=8,
                     n_per_epoch=0, score_filename=None,
                     save=True, retrain=True, verbose=3):
        train_adata, valid_adata = train_test_split(adata, train_size)

        if self.gene_names is None:
            self.gene_names = train_adata.var_names.tolist()
        else:
            if set(self.gene_names).issubset(set(train_adata.var_names)):
                train_adata = train_adata[:, self.gene_names]
            else:
                raise Exception("set of gene names in train adata are inconsistent with class' gene_names")

            if set(self.gene_names).issubset(set(valid_adata.var_names)):
                valid_adata = valid_adata[:, self.gene_names]
            else:
                raise Exception("set of gene names in valid adata are inconsistent with class' gene_names")

        if not retrain and os.path.exists(os.path.join(self.model_path, f"{self.model_name}.h5")):
            self.restore_model_weights()
            self.restore_class_config(compile_and_consturct=False)
            return

        callbacks = [
            History(),
        ]

        if verbose > 2:
            callbacks.append(
                LambdaCallback(on_epoch_end=lambda epoch, logs: print_progress(epoch, logs, n_epochs)))
            fit_verbose = 0
        else:
            fit_verbose = verbose

        if (n_per_epoch > 0 or n_per_epoch == -1) and not score_filename:
            adata = train_adata.concatenate(valid_adata)

            train_celltypes_encoded, _ = label_encoder(train_adata, le=None, condition_key=cell_type_key)
            valid_celltypes_encoded, _ = label_encoder(valid_adata, le=None, condition_key=cell_type_key)
            celltype_labels = np.concatenate([train_celltypes_encoded, valid_celltypes_encoded], axis=0)

            callbacks.append(ScoreCallback(score_filename, adata, condition_key, cell_type_key, self.encoder,
                                           n_per_epoch=n_per_epoch, n_batch_labels=len(self.n_conditions),
                                           n_celltype_labels=len(np.unique(celltype_labels))))

        if early_stop_limit > 0:
            callbacks.append(EarlyStopping(patience=early_stop_limit, monitor='val_loss'))

        if lr_reducer > 0:
            callbacks.append(ReduceLROnPlateau(monitor='val_loss', patience=lr_reducer))

        train_dataset, self.condition_encoder = make_dataset(train_adata, condition_key, self.condition_encoder,
                                                             batch_size, n_epochs,
                                                             is_training=True, loss_fn=self.loss_fn,
                                                             n_conditions=self.n_conditions)
        valid_dataset, _ = make_dataset(valid_adata, condition_key, self.condition_encoder, valid_adata.shape[0],
                                        n_epochs,
                                        is_training=False, loss_fn=self.loss_fn, n_conditions=self.n_conditions)

        self.fit(train_dataset,
                 validation_data=valid_dataset,
                 epochs=n_epochs,
                 batch_size=batch_size,
                 verbose=fit_verbose,
                 callbacks=callbacks,
                 steps_per_epoch=steps_per_epoch,
                 validation_steps=1,
                 )
        if save:
            self.update_kwargs()
            self.save(make_dir=True)

    def _fit(self, adata,
             condition_key, train_size=0.8, cell_type_key='cell_type',
             n_epochs=100, batch_size=128,
             early_stop_limit=10, lr_reducer=8,
             n_per_epoch=0, score_filename=None,
             save=True, retrain=True, verbose=3):
        train_adata, valid_adata = train_test_split(adata, train_size)

        if self.gene_names is None:
            self.gene_names = train_adata.var_names.tolist()
        else:
            if set(self.gene_names).issubset(set(train_adata.var_names)):
                train_adata = train_adata[:, self.gene_names]
            else:
                raise Exception("set of gene names in train adata are inconsistent with class' gene_names")

            if set(self.gene_names).issubset(set(valid_adata.var_names)):
                valid_adata = valid_adata[:, self.gene_names]
            else:
                raise Exception("set of gene names in valid adata are inconsistent with class' gene_names")

        train_expr = train_adata.X.A if sparse.issparse(train_adata.X) else train_adata.X
        valid_expr = valid_adata.X.A if sparse.issparse(valid_adata.X) else valid_adata.X

        train_conditions_encoded, self.condition_encoder = label_encoder(train_adata, le=self.condition_encoder,
                                                                         condition_key=condition_key)

        valid_conditions_encoded, self.condition_encoder = label_encoder(valid_adata, le=self.condition_encoder,
                                                                         condition_key=condition_key)

        if not retrain and os.path.exists(os.path.join(self.model_path, f"{self.model_name}.h5")):
            self.restore_model_weights()
            self.restore_class_config(compile_and_consturct=False)
            return

        callbacks = [
            History(),
        ]

        if verbose > 2:
            callbacks.append(
                LambdaCallback(on_epoch_end=lambda epoch, logs: print_progress(epoch, logs, n_epochs)))
            fit_verbose = 0
        else:
            fit_verbose = verbose

        if (n_per_epoch > 0 or n_per_epoch == -1) and not score_filename:
            adata = train_adata.concatenate(valid_adata)

            train_celltypes_encoded, _ = label_encoder(train_adata, le=None, condition_key=cell_type_key)
            valid_celltypes_encoded, _ = label_encoder(valid_adata, le=None, condition_key=cell_type_key)
            celltype_labels = np.concatenate([train_celltypes_encoded, valid_celltypes_encoded], axis=0)

            callbacks.append(ScoreCallback(score_filename, adata, condition_key, cell_type_key, self.encoder,
                                           n_per_epoch=n_per_epoch, n_batch_labels=len(self.n_conditions),
                                           n_celltype_labels=len(np.unique(celltype_labels))))

        if early_stop_limit > 0:
            callbacks.append(EarlyStopping(patience=early_stop_limit, monitor='val_loss'))

        if lr_reducer > 0:
            callbacks.append(ReduceLROnPlateau(monitor='val_loss', patience=lr_reducer))

        train_conditions_onehot = to_categorical(train_conditions_encoded, num_classes=self.n_conditions)
        valid_conditions_onehot = to_categorical(valid_conditions_encoded, num_classes=self.n_conditions)

        x_train = [train_expr, train_conditions_onehot, train_conditions_onehot]
        x_valid = [valid_expr, valid_conditions_onehot, valid_conditions_onehot]

        y_train = train_expr
        y_valid = valid_expr

        self.fit(x=x_train,
                 y=y_train,
                 validation_data=(x_valid, y_valid),
                 epochs=n_epochs,
                 batch_size=batch_size,
                 verbose=fit_verbose,
                 callbacks=callbacks,
                 )
        if save:
            self.update_kwargs()
            self.save(make_dir=True)

    # def _train_on_batch(self, adata,
    #                     condition_key, train_size=0.8, cell_type_key='cell_type',
    #                     n_epochs=100, batch_size=128,
    #                     early_stop_limit=10, lr_reducer=8,
    #                     n_per_epoch=0, score_filename=None,
    #                     save=True, retrain=True, verbose=3,
    #                     n_gradient_steps_per_epoch=100, ):
    #     print("TRAIN_ON_BATCH")
    #     train_adata, valid_adata = train_test_split(adata, train_size)
    #
    #     if self.gene_names is None:
    #         self.gene_names = train_adata.var_names.tolist()
    #     else:
    #         if set(self.gene_names).issubset(set(train_adata.var_names)):
    #             train_adata = train_adata[:, self.gene_names]
    #         else:
    #             raise Exception("set of gene names in train adata are inconsistent with class' gene_names")
    #
    #         if set(self.gene_names).issubset(set(valid_adata.var_names)):
    #             valid_adata = valid_adata[:, self.gene_names]
    #         else:
    #             raise Exception("set of gene names in valid adata are inconsistent with class' gene_names")
    #
    #     train_conditions_encoded, self.condition_encoder = label_encoder(train_adata, le=self.condition_encoder,
    #                                                                      condition_key=condition_key)
    #
    #     valid_conditions_encoded, self.condition_encoder = label_encoder(valid_adata, le=self.condition_encoder,
    #                                                                      condition_key=condition_key)
    #
    #     if not retrain and os.path.exists(os.path.join(self.model_path, f"{self.model_name}.h5")):
    #         self.restore_model_weights()
    #         return
    #
    #     train_conditions_onehot = to_categorical(train_conditions_encoded, num_classes=self.n_conditions)
    #     valid_conditions_onehot = to_categorical(valid_conditions_encoded, num_classes=self.n_conditions)
    #
    #     if sparse.issparse(train_adata.X):
    #         is_sparse = True
    #     else:
    #         is_sparse = False
    #
    #     train_expr = train_adata.X
    #     valid_expr = valid_adata.X.A if is_sparse else valid_adata.X
    #     x_valid = [valid_expr, valid_conditions_onehot, valid_conditions_onehot]
    #
    #     if self.loss_fn in ['nb', 'zinb']:
    #         x_valid.append(valid_adata.obs[self.size_factor_key].values)
    #         y_valid = valid_adata.raw.X.A if sparse.issparse(valid_adata.raw.X) else valid_adata.raw.X
    #     else:
    #         y_valid = valid_expr
    #
    #     es_patience, best_val_loss = 0, 1e10
    #     for i in range(n_epochs):
    #         train_loss = train_recon_loss = train_kl_loss = 0.0
    #         for j in range(min(n_gradient_steps_per_epoch, train_adata.shape[0] // batch_size)):
    #             batch_indices = np.random.choice(train_adata.shape[0], batch_size)
    #
    #             batch_expr = train_expr[batch_indices, :].A if is_sparse else train_expr[batch_indices, :]
    #
    #             x_train = [batch_expr, train_conditions_onehot[batch_indices], train_conditions_onehot[batch_indices]]
    #
    #             if self.loss_fn in ['nb', 'zinb']:
    #                 x_train.append(train_adata.obs[self.size_factor_key].values[batch_indices])
    #                 y_train = train_adata.raw.X[batch_indices].A if sparse.issparse(
    #                     train_adata.raw.X[batch_indices]) else train_adata.raw.X[batch_indices]
    #             else:
    #                 y_train = batch_expr
    #
    #             batch_loss, batch_recon_loss, batch_kl_loss = self.cvae.train_on_batch(x_train, y_train)
    #
    #             train_loss += batch_loss / batch_size
    #             train_recon_loss += batch_recon_loss / batch_size
    #             train_kl_loss += batch_kl_loss / batch_size
    #
    #         valid_loss, valid_recon_loss, valid_kl_loss = self.cvae.evaluate(x_valid, y_valid, verbose=0)
    #
    #         if valid_loss < best_val_loss:
    #             best_val_loss = valid_loss
    #             es_patience = 0
    #         else:
    #             es_patience += 1
    #             if es_patience == early_stop_limit:
    #                 print("Training stopped with Early Stopping")
    #                 break
    #
    #         logs = {"loss": train_loss, "recon_loss": train_recon_loss, "kl_loss": train_kl_loss,
    #                 "val_loss": valid_loss, "val_recon_loss": valid_recon_loss, "val_kl_loss": valid_kl_loss}
    #         print_progress(i, logs, n_epochs)
    #
    #     if save:
    #         self.update_kwargs()
    #         self.save(make_dir=True)<|MERGE_RESOLUTION|>--- conflicted
+++ resolved
@@ -5,9 +5,6 @@
 import numpy as np
 import tensorflow as tf
 from scipy import sparse
-<<<<<<< HEAD
-from tensorflow.random import set_random_seed
-=======
 from tensorflow.keras import Model
 from tensorflow.keras.callbacks import EarlyStopping, History, ReduceLROnPlateau, LambdaCallback
 from tensorflow.keras.layers import Dense, BatchNormalization, Dropout, Input, LeakyReLU
@@ -15,7 +12,6 @@
 from tensorflow.keras.utils import get_custom_objects
 from tensorflow.keras.utils import to_categorical
 from tensorflow.random import set_seed
->>>>>>> 0e14ab3e
 
 from scarches.models._activations import ACTIVATIONS
 from scarches.models._callbacks import ScoreCallback
@@ -81,32 +77,6 @@
         self.dr_rate = kwargs.pop("dropout_rate", 0.1)
         self.model_base_path = kwargs.pop("model_path", "./models/CVAE/")
         self.model_path = os.path.join(self.model_base_path, self.task_name)
-<<<<<<< HEAD
-        self.loss_fn = kwargs.get("loss_fn", 'nb')
-        self.ridge = kwargs.get('ridge', 0.1)
-        self.scale_factor = kwargs.get("scale_factor", 1.0)
-        self.clip_value = kwargs.get('clip_value', 3.0)
-        self.epsilon = kwargs.get('epsilon', 0.01)
-        self.output_activation = kwargs.get("output_activation", 'linear')
-        self.use_batchnorm = kwargs.get("use_batchnorm", True)
-        self.architecture = kwargs.get("architecture", [128, 128])
-        self.size_factor_key = kwargs.get("size_factor_key", 'size_factors')
-        self.device = kwargs.get("device", "gpu") if len(K.tensorflow_backend._get_available_gpus()) > 0 else 'cpu'
-        self.seed = kwargs.get('seed', 2020)
-        set_random_seed(self.seed)
-
-
-        self.gene_names = kwargs.get("gene_names", None)
-        self.model_name = kwargs.get("model_name", "cvae")
-        self.class_name = kwargs.get("class_name", 'CVAE')
-
-        self.freeze_expression_input = kwargs.get("freeze_expression_input", False)
-
-        self.x = Input(shape=(self.x_dim,), name="data")
-        self.size_factor = Input(shape=(1,), name='size_factor')
-        self.encoder_labels = Input(shape=(self.n_conditions,), name="encoder_labels")
-        self.decoder_labels = Input(shape=(self.n_conditions,), name="decoder_labels")
-=======
         self.loss_fn = kwargs.pop("loss_fn", 'mse')
         self.clip_value = kwargs.pop('clip_value', 3.0)
         self.epsilon = kwargs.pop('epsilon', 0.01)
@@ -140,7 +110,6 @@
         self.x = Input(shape=(self.x_dim,), name="expression")
         self.encoder_labels = Input(shape=(self.n_conditions,), name="encoder_label")
         self.decoder_labels = Input(shape=(self.n_conditions,), name="decoder_label")
->>>>>>> 0e14ab3e
         self.z = Input(shape=(self.z_dim,), name="latent_data")
 
         self.network_kwargs = {
@@ -193,12 +162,8 @@
             "freeze_expression_input": self.freeze_expression_input,
             "gene_names": self.gene_names,
             "condition_encoder": self.condition_encoder,
-<<<<<<< HEAD
-            "train_device": self.device,
+            "device": self.device,
             "seed": self.seed,
-=======
-            "device": self.device,
->>>>>>> 0e14ab3e
         }
 
         self.training_kwargs = {
@@ -402,8 +367,6 @@
         ----------
         adata: :class:`~anndata.AnnData`
             Annotated dataset matrix in Primary space.
-
-<<<<<<< HEAD
         batch_key: str
             key for the observation that has batch labels in adata.obs.
 
@@ -411,14 +374,13 @@
             if False, z will be sampled. Set to `True` if want a fix z value every time you call
              get_latent.
 
-
-
-=======
         Returns
         -------
         latent_adata: :class:`~anndata.AnnData`
             Annotated dataset matrix in Latent space.
->>>>>>> 0e14ab3e
+
+
+
         """
         if set(self.gene_names).issubset(set(adata.var_names)):
             adata = adata[:, self.gene_names]
@@ -462,10 +424,6 @@
         else:
             latent = self.encoder_model.predict(encoder_inputs)[2]
 
-<<<<<<< HEAD
-=======
-        latent = self.encoder.predict(encoder_inputs)[2]
->>>>>>> 0e14ab3e
         latent = np.nan_to_num(latent, nan=0.0, posinf=0.0, neginf=0.0)
 
         adata_latent = anndata.AnnData(X=latent)
@@ -683,13 +641,8 @@
 
     def train(self, adata,
               condition_key, train_size=0.8, cell_type_key='cell_type',
-<<<<<<< HEAD
-              n_epochs=200, batch_size=64,
-              early_stop_limit=50, lr_reducer=8,
-=======
               n_epochs=300, batch_size=64, steps_per_epoch=100,
               early_stop_limit=15, lr_reducer=10,
->>>>>>> 0e14ab3e
               n_per_epoch=0, score_filename=None,
               save=True, retrain=True, verbose=3):
 
