--- conflicted
+++ resolved
@@ -518,11 +518,7 @@
             # Update class attributes
             for key, value in scArches_config.items():
                 setattr(self, key, value)
-<<<<<<< HEAD
                 if key == 'model_path':
-=======
-                if key == 'model_path':            
->>>>>>> bdc4550c
                     self.model_base_path = self.model_path
                     self.model_path = os.path.join(self.model_base_path, self.task_name)
 
