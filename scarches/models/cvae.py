--- conflicted
+++ resolved
@@ -5,7 +5,6 @@
 import numpy as np
 import tensorflow as tf
 from scipy import sparse
-<<<<<<< HEAD
 from tensorflow.keras import Model
 from tensorflow.keras.callbacks import EarlyStopping, History, ReduceLROnPlateau, LambdaCallback
 from tensorflow.keras.layers import Dense, BatchNormalization, Dropout, Input, LeakyReLU
@@ -13,9 +12,7 @@
 from tensorflow.keras.utils import get_custom_objects
 from tensorflow.keras.utils import to_categorical
 from tensorflow.random import set_seed
-=======
-from tensorflow.random import set_random_seed
->>>>>>> 2a00a2dc
+
 
 from scarches.models._activations import ACTIVATIONS
 from scarches.models._callbacks import ScoreCallback
@@ -75,13 +72,12 @@
         self.conditions = list(sorted(conditions))
         self.n_conditions = len(self.conditions)
 
-        self.lr = kwargs.pop("learning_rate", 0.001)
+        self.lr = kwargs.pop("lr", 0.001)
         self.alpha = kwargs.pop("alpha", 0.0001)
         self.eta = kwargs.pop("eta", 1.0)
         self.dr_rate = kwargs.pop("dropout_rate", 0.1)
         self.model_base_path = kwargs.pop("model_path", "./models/CVAE/")
         self.model_path = os.path.join(self.model_base_path, self.task_name)
-<<<<<<< HEAD
         self.loss_fn = kwargs.pop("loss_fn", 'mse')
         self.clip_value = kwargs.pop('clip_value', 3.0)
         self.epsilon = kwargs.pop('epsilon', 0.01)
@@ -115,32 +111,6 @@
         self.x = Input(shape=(self.x_dim,), name="expression")
         self.encoder_labels = Input(shape=(self.n_conditions,), name="encoder_label")
         self.decoder_labels = Input(shape=(self.n_conditions,), name="decoder_label")
-=======
-        self.loss_fn = kwargs.get("loss_fn", 'nb')
-        self.ridge = kwargs.get('ridge', 0.1)
-        self.scale_factor = kwargs.get("scale_factor", 1.0)
-        self.clip_value = kwargs.get('clip_value', 3.0)
-        self.epsilon = kwargs.get('epsilon', 0.01)
-        self.output_activation = kwargs.get("output_activation", 'linear')
-        self.use_batchnorm = kwargs.get("use_batchnorm", True)
-        self.architecture = kwargs.get("architecture", [128, 128])
-        self.size_factor_key = kwargs.get("size_factor_key", 'size_factors')
-        self.device = kwargs.get("device", "gpu") if len(K.tensorflow_backend._get_available_gpus()) > 0 else 'cpu'
-        self.seed = kwargs.get('seed', 2020)
-        set_random_seed(self.seed)
-
-
-        self.gene_names = kwargs.get("gene_names", None)
-        self.model_name = kwargs.get("model_name", "cvae")
-        self.class_name = kwargs.get("class_name", 'CVAE')
-
-        self.freeze_expression_input = kwargs.get("freeze_expression_input", False)
-
-        self.x = Input(shape=(self.x_dim,), name="data")
-        self.size_factor = Input(shape=(1,), name='size_factor')
-        self.encoder_labels = Input(shape=(self.n_conditions,), name="encoder_labels")
-        self.decoder_labels = Input(shape=(self.n_conditions,), name="decoder_labels")
->>>>>>> 2a00a2dc
         self.z = Input(shape=(self.z_dim,), name="latent_data")
 
         self.network_kwargs = {
@@ -193,12 +163,8 @@
             "freeze_expression_input": self.freeze_expression_input,
             "gene_names": self.gene_names,
             "condition_encoder": self.condition_encoder,
-<<<<<<< HEAD
             "device": self.device,
-=======
-            "train_device": self.device,
             "seed": self.seed,
->>>>>>> 2a00a2dc
         }
 
         self.training_kwargs = {
@@ -402,23 +368,18 @@
         ----------
         adata: :class:`~anndata.AnnData`
             Annotated dataset matrix in Primary space.
-
-<<<<<<< HEAD
+        batch_key: str
+            key for the observation that has batch labels in adata.obs.
+
+        return_mean: bool
+            if False, z will be sampled. Set to `True` if want a fix z value every time you call
+             get_latent.
+
         Returns
         -------
         latent_adata: :class:`~anndata.AnnData`
             Annotated dataset matrix in Latent space.
-=======
-        batch_key: str
-            key for the observation that has batch labels in adata.obs.
-
-        return_mean: bool
-            if False, z will be sampled. Set to `True` if want a fix z value every time you call
-             get_latent.
-
-
-
->>>>>>> 2a00a2dc
+
         """
         if set(self.gene_names).issubset(set(adata.var_names)):
             adata = adata[:, self.gene_names]
@@ -462,10 +423,7 @@
         else:
             latent = self.encoder_model.predict(encoder_inputs)[2]
 
-<<<<<<< HEAD
         latent = self.encoder.predict(encoder_inputs)[2]
-=======
->>>>>>> 2a00a2dc
         latent = np.nan_to_num(latent, nan=0.0, posinf=0.0, neginf=0.0)
 
         adata_latent = anndata.AnnData(X=latent)
